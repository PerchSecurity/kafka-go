--- conflicted
+++ resolved
@@ -562,7 +562,6 @@
 	if w.Topic == "" {
 		return errors.New("kafka.(*Writer).WriteMessages: cannot create a kafka writer with an empty topic")
 	}
-<<<<<<< HEAD
 
 	w.group.Add(1)
 	defer w.group.Done()
@@ -587,40 +586,9 @@
 			// MessageTooLargeError, discard the message that was exceeding
 			// the maximum size, and try again.
 			return messageTooLarge(msgs, i)
-=======
-	t0 := time.Now()
-
-	for attempt := 0; attempt < w.config.MaxAttempts; attempt++ {
-		w.mutex.RLock()
-
-		if w.closed {
-			w.mutex.RUnlock()
-			return io.ErrClosedPipe
-		}
-
-		for i, msg := range msgs {
-			if int(msg.size()) > w.config.BatchBytes {
-				err := MessageTooLargeError{
-					Message:   msg,
-					Remaining: msgs[i+1:],
-				}
-				w.mutex.RUnlock()
-				return err
-			}
-			select {
-			case w.msgs <- writerMessage{
-				msg: msg,
-				res: res,
-			}:
-			case <-ctx.Done():
-				w.mutex.RUnlock()
-				return ctx.Err()
-			}
->>>>>>> ff55eccb
-		}
-	}
-
-<<<<<<< HEAD
+		}
+	}
+
 	numPartitions, err := w.partitions(ctx)
 	if err != nil {
 		return err
@@ -654,15 +622,9 @@
 			if batch.err != nil {
 				hasErrors = true
 			}
-=======
-		w.mutex.RUnlock()
-
-		if w.config.Async {
-			break
->>>>>>> ff55eccb
-		}
-
-<<<<<<< HEAD
+		}
+	}
+
 	if !hasErrors {
 		return nil
 	}
@@ -672,55 +634,9 @@
 	for batch, indexes := range batches {
 		for _, i := range indexes {
 			werr[i] = batch.err
-=======
-		var retry []Message
-
-		for i := 0; i != len(msgs); i++ {
-			select {
-			case e := <-res:
-				if e != nil {
-					if we, ok := e.(*writerError); ok {
-						w.stats.retries.observe(1)
-						retry, err = append(retry, we.msg), we.err
-					} else {
-						err = e
-					}
-				}
-			case <-ctx.Done():
-				return ctx.Err()
-			}
-		}
-
-		if msgs = retry; len(msgs) == 0 {
-			break
-		}
-
-		timer := time.NewTimer(backoff(attempt+1, 100*time.Millisecond, 1*time.Second))
-		select {
-		case <-timer.C:
-			// Only clear the error (so we retry the loop) if we have more retries, otherwise
-			// we risk silencing the error.
-			if attempt < w.config.MaxAttempts-1 {
-				err = nil
-			}
-		case <-ctx.Done():
-			err = ctx.Err()
-		case <-w.done:
-			err = io.ErrClosedPipe
->>>>>>> ff55eccb
-		}
-		timer.Stop()
-
-<<<<<<< HEAD
+		}
+	}
 	return werr
-=======
-		if err != nil {
-			break
-		}
-	}
-	w.stats.writeTime.observeDuration(time.Since(t0))
-	return err
->>>>>>> ff55eccb
 }
 
 func (w *Writer) batchMessages(messages []Message, assignments map[int32][]int32) map[*writeBatch][]int32 {
@@ -921,58 +837,7 @@
 			return len(t.Partitions), nil
 		}
 	}
-<<<<<<< HEAD
 	return 0, UnknownTopicOrPartition
-=======
-	return
-}
-
-type partitionWriter interface {
-	messages() chan<- writerMessage
-	close()
-}
-
-type writer struct {
-	brokers         []string
-	topic           string
-	partition       int
-	requiredAcks    int
-	batchSize       int
-	maxMessageBytes int
-	batchTimeout    time.Duration
-	writeTimeout    time.Duration
-	idleConnTimeout time.Duration
-	dialer          *Dialer
-	msgs            chan writerMessage
-	join            sync.WaitGroup
-	stats           *writerStats
-	codec           CompressionCodec
-	logger          Logger
-	errorLogger     Logger
-}
-
-func newWriter(partition int, config WriterConfig, stats *writerStats) *writer {
-	w := &writer{
-		brokers:         config.Brokers,
-		topic:           config.Topic,
-		partition:       partition,
-		requiredAcks:    config.RequiredAcks,
-		batchSize:       config.BatchSize,
-		maxMessageBytes: config.BatchBytes,
-		batchTimeout:    config.BatchTimeout,
-		writeTimeout:    config.WriteTimeout,
-		idleConnTimeout: config.IdleConnTimeout,
-		dialer:          config.Dialer,
-		msgs:            make(chan writerMessage, config.QueueCapacity),
-		stats:           stats,
-		codec:           config.CompressionCodec,
-		logger:          config.Logger,
-		errorLogger:     config.ErrorLogger,
-	}
-	w.join.Add(1)
-	go w.run()
-	return w
->>>>>>> ff55eccb
 }
 
 func (w *Writer) markClosed() {
@@ -1030,7 +895,6 @@
 	return 1 * time.Second
 }
 
-<<<<<<< HEAD
 func (w *Writer) readTimeout() time.Duration {
 	if w.ReadTimeout > 0 {
 		return w.ReadTimeout
@@ -1050,34 +914,6 @@
 		do(w.Logger)
 	}
 }
-=======
-		if mustFlush {
-			w.stats.batchSizeBytes.observe(int64(batchSizeBytes))
-			if batchTimerRunning {
-				if stopped := batchTimer.Stop(); !stopped {
-					<-batchTimer.C
-				}
-				batchTimerRunning = false
-			}
-			if conn != nil && time.Now().After(idleConnDeadline) {
-				conn.Close()
-				conn = nil
-			}
-			if len(batch) == 0 {
-				continue
-			}
-			var err error
-			if conn, err = w.write(conn, batch, resch); err != nil {
-				if conn != nil {
-					conn.Close()
-					conn = nil
-				}
-			}
-			idleConnDeadline = time.Now().Add(w.idleConnTimeout)
-			for i := range batch {
-				batch[i] = Message{}
-			}
->>>>>>> ff55eccb
 
 func (w *Writer) withErrorLogger(do func(Logger)) {
 	if w.ErrorLogger != nil {
@@ -1131,7 +967,6 @@
 	}
 }
 
-<<<<<<< HEAD
 type writeBatch struct {
 	time  time.Time
 	msgs  []Message
@@ -1154,22 +989,6 @@
 
 func (b *writeBatch) add(msg Message, maxSize int, maxBytes int64) bool {
 	bytes := int64(msg.size())
-=======
-func (w *writer) write(conn *Conn, batch []Message, resch [](chan<- error)) (ret *Conn, err error) {
-	w.stats.writes.observe(1)
-	if conn == nil {
-		if conn, err = w.dial(); err != nil {
-			w.stats.errors.observe(1)
-			w.withErrorLogger(func(logger Logger) {
-				logger.Printf("error dialing kafka brokers for topic %s (partition %d): %s", w.topic, w.partition, err)
-			})
-			for i, res := range resch {
-				res <- &writerError{msg: batch[i], err: err}
-			}
-			return
-		}
-	}
->>>>>>> ff55eccb
 
 	if b.size > 0 && (b.bytes+bytes) > maxBytes {
 		return false
