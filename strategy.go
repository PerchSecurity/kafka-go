package kafka

import "sort"

// strategy encapsulates the client side rebalancing logic
type strategy interface {
	// ProtocolName of strategy
	ProtocolName() string

	// ProtocolMetadata provides the strategy an opportunity to embed custom
	// UserData into the metadata.
	//
	// Will be used by JoinGroup to begin the consumer group handshake.
	//
	// See https://cwiki.apache.org/confluence/display/KAFKA/A+Guide+To+The+Kafka+Protocol#AGuideToTheKafkaProtocol-JoinGroupRequest
	GroupMetadata(topics []string) (groupMetadata, error)

	// DefineMemberships returns which members will be consuming
	// which topic partitions
	AssignGroups(members []memberGroupMetadata, partitions []Partition) memberGroupAssignments
}

var (
	// allStrategies the kafka-go Reader supports
	allStrategies = []strategy{
		rangeStrategy{},
		roundrobinStrategy{},
	}
)

// rangeStrategy groups consumers by partition
//
// Example: 5 partitions, 2 consumers
// 		C0: [0, 1, 2]
// 		C1: [3, 4]
//
// Example: 6 partitions, 3 consumers
// 		C0: [0, 1]
// 		C1: [2, 3]
// 		C2: [4, 5]
//
type rangeStrategy struct{}

func (r rangeStrategy) ProtocolName() string {
	return "range"
}

func (r rangeStrategy) GroupMetadata(topics []string) (groupMetadata, error) {
	return groupMetadata{
		Version: 1,
		Topics:  topics,
	}, nil
}

func (r rangeStrategy) AssignGroups(members []memberGroupMetadata, topicPartitions []Partition) memberGroupAssignments {
	groupAssignments := memberGroupAssignments{}
	membersByTopic := findMembersByTopic(members)

	for topic, members := range membersByTopic {
		partitions := findPartitions(topic, topicPartitions)
		partitionCount := len(partitions)
		memberCount := len(members)

		for memberIndex, member := range members {
			assignmentsByTopic, ok := groupAssignments[member.MemberID]
			if !ok {
				assignmentsByTopic = map[string][]int32{}
				groupAssignments[member.MemberID] = assignmentsByTopic
			}

<<<<<<< HEAD
			min := memberIndex * partitionCount / memberCount
			max := (memberIndex + 1) * partitionCount / memberCount

			for partitionIndex, partition := range partitions {
				if partitionIndex >= min && partitionIndex < max {
=======
			minIndex := memberIndex * partitionCount / memberCount
			maxIndex := (memberIndex + 1) * partitionCount / memberCount

			for partitionIndex, partition := range partitions {
				if partitionIndex >= minIndex && partitionIndex < maxIndex {
>>>>>>> f8858a29
					assignmentsByTopic[topic] = append(assignmentsByTopic[topic], partition)
				}
			}
		}
	}

	return groupAssignments
}

// roundrobinStrategy divides partitions evenly among consumers
//
// Example: 5 partitions, 2 consumers
// 		C0: [0, 2, 4]
// 		C1: [1, 3]
//
// Example: 6 partitions, 3 consumers
// 		C0: [0, 3]
// 		C1: [1, 4]
// 		C2: [2, 5]
//
type roundrobinStrategy struct{}

func (r roundrobinStrategy) ProtocolName() string {
	return "roundrobin"
}

func (r roundrobinStrategy) GroupMetadata(topics []string) (groupMetadata, error) {
	return groupMetadata{
		Version: 1,
		Topics:  topics,
	}, nil
}

func (r roundrobinStrategy) AssignGroups(members []memberGroupMetadata, topicPartitions []Partition) memberGroupAssignments {
	groupAssignments := memberGroupAssignments{}
	membersByTopic := findMembersByTopic(members)
	for topic, members := range membersByTopic {
		partitionIDs := findPartitions(topic, topicPartitions)
		memberCount := len(members)

		for memberIndex, member := range members {
			assignmentsByTopic, ok := groupAssignments[member.MemberID]
			if !ok {
				assignmentsByTopic = map[string][]int32{}
				groupAssignments[member.MemberID] = assignmentsByTopic
			}

			for partitionIndex, partition := range partitionIDs {
				if (partitionIndex % memberCount) == memberIndex {
					assignmentsByTopic[topic] = append(assignmentsByTopic[topic], partition)
				}
			}
		}
	}

	return groupAssignments
}

// findPartitions extracts the partition ids associated with the topic from the
// list of Partitions provided
func findPartitions(topic string, partitions []Partition) []int32 {
	var ids []int32
	for _, partition := range partitions {
		if partition.Topic == topic {
			ids = append(ids, int32(partition.ID))
		}
	}
	return ids
}

// findMembersByTopic groups the memberGroupMetadata by topic
func findMembersByTopic(members []memberGroupMetadata) map[string][]memberGroupMetadata {
	membersByTopic := map[string][]memberGroupMetadata{}
	for _, member := range members {
		for _, topic := range member.Metadata.Topics {
			membersByTopic[topic] = append(membersByTopic[topic], member)
		}
	}

	// normalize ordering of members to enabling grouping across topics by partitions
	//
	// Want:
	// 		C0 [T0/P0, T1/P0]
	// 		C1 [T0/P1, T1/P1]
	//
	// Not:
	// 		C0 [T0/P0, T1/P1]
	// 		C1 [T0/P1, T1/P0]
	//
	// Even though the later is still round robin, the partitions are crossed
	//
	for _, members := range membersByTopic {
		sort.Slice(members, func(i, j int) bool {
			return members[i].MemberID < members[j].MemberID
		})
	}

	return membersByTopic
}

// findStrategy returns the strategy with the specified protocolName from the
// slice provided
func findStrategy(protocolName string, strategies []strategy) (strategy, bool) {
	for _, strategy := range strategies {
		if strategy.ProtocolName() == protocolName {
			return strategy, true
		}
	}
	return nil, false
}<|MERGE_RESOLUTION|>--- conflicted
+++ resolved
@@ -68,19 +68,11 @@
 				groupAssignments[member.MemberID] = assignmentsByTopic
 			}
 
-<<<<<<< HEAD
-			min := memberIndex * partitionCount / memberCount
-			max := (memberIndex + 1) * partitionCount / memberCount
-
-			for partitionIndex, partition := range partitions {
-				if partitionIndex >= min && partitionIndex < max {
-=======
 			minIndex := memberIndex * partitionCount / memberCount
 			maxIndex := (memberIndex + 1) * partitionCount / memberCount
 
 			for partitionIndex, partition := range partitions {
 				if partitionIndex >= minIndex && partitionIndex < maxIndex {
->>>>>>> f8858a29
 					assignmentsByTopic[topic] = append(assignmentsByTopic[topic], partition)
 				}
 			}
